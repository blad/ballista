use std::fs;
use std::fs::File;
use std::str;
use std::process::Command;

use crate::error::BallistaError;
use k8s_openapi;
//use k8s_openapi::api::batch::v1 as batch;
use k8s_openapi::api::core::v1 as api;
use k8s_openapi::apimachinery::pkg::apis::meta::v1::ObjectMeta;
use k8s_openapi::apimachinery::pkg::util::intstr::IntOrString;
use k8s_openapi::http;
use reqwest;
use std::collections::BTreeMap;
use std::io::Write;

#[derive(Gtmpl)]
struct ApplicationTemplateVariables {
    name: String,
}

#[derive(Gtmpl)]
struct ExecutorTemplateVariables {
    name: String,
}

fn execute(request: http::Request<Vec<u8>>) -> Result<http::Response<Vec<u8>>, BallistaError> {
    let (method, path, body) = {
        let (parts, body) = request.into_parts();
        let mut url: http::uri::Parts = parts.uri.into();
        let path = url
            .path_and_query
            .take()
            .expect("request doesn't have path and query");

        (parts.method, path, body)
    };

    //TODO: this is hard-coded for local minikube
    let uri = format!("http://localhost:8080{}", path);

    let client = reqwest::Client::new();

    //    println!(
    //        "Request: {} {}{}",
    //        method,
    //        uri,
    //        str::from_utf8(&body).unwrap()
    //    );

    let mut x = match method {
        http::Method::GET => client.get(&uri).body(body).send()?,
        http::Method::POST => client.post(&uri).body(body).send()?,
        http::Method::DELETE => client.delete(&uri).body(body).send()?,
        _ => unimplemented!(),
    };

    let response_body = x.text()?;

    if x.status().is_success() {
        let response = http::Response::builder()
            .status(http::StatusCode::OK)
            .body(response_body.as_bytes().to_vec())?;

        Ok(response)
    } else {
        println!("Response: {}", response_body);

        Err(BallistaError::General("k8s api returned error".to_string()))
    }
}

pub fn create_ballista_executor(
    _namespace: &str,
    name: &str,
    image_name: &str,
) -> Result<(), BallistaError> {

    let x = ExecutorTemplateVariables {
        name: name.to_string()
    };

    let executor_template = fs::read_to_string(image_name)?;

    let executor_yaml = gtmpl::template(&executor_template, x)?;

    //println!("{}", executor_yaml);

    //TODO unique filename
    let mut f = File::create("temp.yaml")?;
    f.write_all(executor_yaml.as_bytes())?;

    // shell out to kubectl
    Command::new("kubectl")
        .arg("apply")
        .arg("-f")
        .arg("temp.yaml")
        .output()
        .expect("failed to execute process");

    Ok(())

}

pub fn create_ballista_application(
    _namespace: &str,
    name: &str,
    image_name: &str,
) -> Result<(), BallistaError> {

    let x = ApplicationTemplateVariables {
        name: name.to_string()
    };

    let executor_template = fs::read_to_string(image_name)?;

    let executor_yaml = gtmpl::template(&executor_template, x)?;

    //println!("{}", executor_yaml);

    //TODO unique filename
    let mut f = File::create("temp.yaml")?;
    f.write_all(executor_yaml.as_bytes())?;

    // shell out to kubectl
    Command::new("kubectl")
        .arg("apply")
        .arg("-f")
        .arg("temp.yaml")
        .output()
        .expect("failed to execute process");

    Ok(())

}

pub fn create_service(namespace: &str, name: &str) -> Result<(), BallistaError> {
    let mut metadata: ObjectMeta = Default::default();
    metadata.name = Some(name.to_string());

    let mut spec: api::ServiceSpec = Default::default();
    spec.type_ = Some("ClusterIP".to_string());

    let mut labels = BTreeMap::new();
    labels.insert("ballista-name".to_string(), name.to_string());

    spec.selector = Some(labels);

    let mut port: api::ServicePort = Default::default();
    port.name = Some("grpc".to_string());
    port.port = 9090;
    port.target_port = Some(IntOrString::Int(9090));

    spec.ports = Some(vec![port]);

    let mut service: api::Service = Default::default();
    service.metadata = Some(metadata);
    service.spec = Some(spec);

    let (request, response_body) =
        api::Service::create_namespaced_service(namespace, &service, Default::default())
            .expect("couldn't create service");
    let response = execute(request).expect("couldn't create service");

    // Got a status code from executing the request.
    let status_code: http::StatusCode = response.status();

    let mut response_body = response_body(status_code);
    response_body.append_slice(&response.body());
    let response = response_body.parse();

    match response {
        // Successful response (HTTP 200 and parsed successfully)
        Ok(api::CreateNamespacedServiceResponse::Ok(service)) => {
            println!(
                "created service ok: {}",
                service.metadata.unwrap().name.unwrap()
            );
            Ok(())
        }

        // Some unexpected response
        // (not HTTP 200, but still parsed successfully)
        Ok(other) => return Err(format!("expected Ok but got {} {:?}", status_code, other).into()),

        // Need more response data.
        // Read more bytes from the response into the `ResponseBody`
        Err(k8s_openapi::ResponseError::NeedMoreData) => Err(BallistaError::General(
            "Need more response data".to_string(),
        )),

        // Some other error, like the response body being
        // malformed JSON or invalid UTF-8.
        Err(err) => return Err(format!("error: {} {:?}", status_code, err).into()),
    }
}

<<<<<<< HEAD
//pub fn create_driver(namespace: &str, name: &str, image_name: &str) -> Result<(), BallistaError> {
//    let mut pod_spec = create_pod_spec(name, image_name, false)?;
//    pod_spec.restart_policy = Some("Never".to_string());
//
//    let mut metadata: ObjectMeta = Default::default();
//    metadata.name = Some(name.to_string());
//
//    let mut container: api::Container = Default::default();
//    container.name = name.to_string();
//    container.image = Some(image_name.to_string());
//    container.image_pull_policy = Some("Always".to_string()); //TODO make configurable
//
//    let mut pod_template: api::PodTemplateSpec = Default::default();
//    pod_template.spec = Some(pod_spec);
//
//    let mut job_spec: batch::JobSpec = Default::default();
//    job_spec.completions = Some(1);
//    job_spec.template = pod_template;
//
//    let pod = batch::Job {
//        metadata: Some(metadata),
//        spec: Some(job_spec),
//        status: None,
//    };
//
//    let (request, response_body) =
//        batch::Job::create_namespaced_job(namespace, &pod, Default::default())
//            .expect("couldn't create job");
//    let response = execute(request).expect("couldn't create job");
//
//    // Got a status code from executing the request.
//    let status_code: http::StatusCode = response.status();
//
//    let mut response_body = response_body(status_code);
//    response_body.append_slice(&response.body());
//    let response = response_body.parse();
//
//    match response {
//        // Successful response (HTTP 200 and parsed successfully)
//        Ok(batch::CreateNamespacedJobResponse::Ok(job)) => {
//            println!("created job ok: {}", job.metadata.unwrap().name.unwrap());
//            Ok(())
//        }
//
//        // Some unexpected response
//        // (not HTTP 200, but still parsed successfully)
//        Ok(other) => return Err(format!("expected Ok but got {} {:?}", status_code, other).into()),
//
//        // Need more response data.
//        // Read more bytes from the response into the `ResponseBody`
//        Err(k8s_openapi::ResponseError::NeedMoreData) => Err(BallistaError::General(
//            "Need more response data".to_string(),
//        )),
//
//        // Some other error, like the response body being
//        // malformed JSON or invalid UTF-8.
//        Err(err) => return Err(format!("error: {} {:?}", status_code, err).into()),
//    }
//}



//pub fn create_pod(namespace: &str, name: &str, image_name: &str) -> Result<(), BallistaError> {
//
//    let mut labels = BTreeMap::new();
//    labels.insert("ballista-name".to_string(), name.to_string());
//
//    let mut metadata: ObjectMeta = Default::default();
//    metadata.name = Some(name.to_string());
//    metadata.labels = Some(labels);
//
//    let pod_spec = create_pod_spec(name, image_name, true)?;
//
//    let pod = api::Pod {
//        metadata: Some(metadata),
//        spec: Some(pod_spec),
//        status: None,
//    };
//
//    let (request, response_body) =
//        api::Pod::create_namespaced_pod(namespace, &pod, Default::default())
//            .expect("couldn't create pod");
//    let response = execute(request).expect("couldn't create pod");
//
//    // Got a status code from executing the request.
//    let status_code: http::StatusCode = response.status();
//
//    let mut response_body = response_body(status_code);
//    response_body.append_slice(&response.body());
//    let response = response_body.parse();
//
//    match response {
//        // Successful response (HTTP 200 and parsed successfully)
//        Ok(api::CreateNamespacedPodResponse::Ok(pod)) => {
//            println!("created pod ok: {}", pod.metadata.unwrap().name.unwrap());
//            Ok(())
//        }
//
//        // Some unexpected response
//        // (not HTTP 200, but still parsed successfully)
//        Ok(other) => return Err(format!("expected Ok but got {} {:?}", status_code, other).into()),
//
//        // Need more response data.
//        // Read more bytes from the response into the `ResponseBody`
//        Err(k8s_openapi::ResponseError::NeedMoreData) => Err(BallistaError::General(
//            "Need more response data".to_string(),
//        )),
//
//        // Some other error, like the response body being
//        // malformed JSON or invalid UTF-8.
//        Err(err) => return Err(format!("error: {} {:?}", status_code, err).into()),
//    }
//}

//pub fn create_pod_spec(name: &str, image_name: &str, executor: bool) -> Result<api::PodSpec, BallistaError> {
//    let mut container: api::Container = Default::default();
//    container.name = name.to_string();
//    container.image = Some(image_name.to_string());
//    container.image_pull_policy = Some("Always".to_string()); //TODO make configurable
//
//    if executor {
//
//        //TODO should not hard-code
//        let mut volume_mount: api::VolumeMount = Default::default();
//        volume_mount.name = "nyctaxi".to_string();
//        volume_mount.read_only = Some(true);
//        volume_mount.mount_path = "/mnt/ssd/nyc_taxis/csv".to_string();
//
//        container.volume_mounts = Some(vec![volume_mount]);
//    }
//
//    let mut container_port: api::ContainerPort = Default::default();
//    container_port.container_port = 9090;
//
//    container.ports = Some(vec![container_port]);
//
//    let mut pod_spec: api::PodSpec = Default::default();
//
//    if executor {
//        //TODO should not have hard-coded volume! need templating for this
//        let mut volume: api::Volume = Default::default();
//        volume.name = "nyctaxi".to_string();
//        volume.host_path = Some(api::HostPathVolumeSource {
//            path: "/mnt/ssd/nyc_taxis/csv".to_string(),
//            type_: Some("".to_string())
//        });
//
//        pod_spec.volumes = Some(vec![volume]);
//    }
//
//    pod_spec.containers = vec![container];
//
//    Ok(pod_spec)
//}
=======
pub fn create_driver(namespace: &str, name: &str, image_name: &str) -> Result<(), BallistaError> {
    let mut pod_spec = create_pod_spec(name, image_name, false)?;
    pod_spec.restart_policy = Some("Never".to_string());

    let mut metadata: ObjectMeta = Default::default();
    metadata.name = Some(name.to_string());

    let mut container: api::Container = Default::default();
    container.name = name.to_string();
    container.image = Some(image_name.to_string());
    container.image_pull_policy = Some("Always".to_string()); //TODO make configurable

    let mut pod_template: api::PodTemplateSpec = Default::default();
    pod_template.spec = Some(pod_spec);

    let mut job_spec: batch::JobSpec = Default::default();
    job_spec.completions = Some(1);
    job_spec.template = pod_template;

    let pod = batch::Job {
        metadata: Some(metadata),
        spec: Some(job_spec),
        status: None,
    };

    let (request, response_body) =
        batch::Job::create_namespaced_job(namespace, &pod, Default::default())
            .expect("couldn't create job");
    let response = execute(request).expect("couldn't create job");

    // Got a status code from executing the request.
    let status_code: http::StatusCode = response.status();

    let mut response_body = response_body(status_code);
    response_body.append_slice(&response.body());
    let response = response_body.parse();

    match response {
        // Successful response (HTTP 200 and parsed successfully)
        Ok(batch::CreateNamespacedJobResponse::Ok(job)) => {
            println!("created job ok: {}", job.metadata.unwrap().name.unwrap());
            Ok(())
        }

        // Some unexpected response
        // (not HTTP 200, but still parsed successfully)
        Ok(other) => return Err(format!("expected Ok but got {} {:?}", status_code, other).into()),

        // Need more response data.
        // Read more bytes from the response into the `ResponseBody`
        Err(k8s_openapi::ResponseError::NeedMoreData) => Err(BallistaError::General(
            "Need more response data".to_string(),
        )),

        // Some other error, like the response body being
        // malformed JSON or invalid UTF-8.
        Err(err) => return Err(format!("error: {} {:?}", status_code, err).into()),
    }
}

pub fn create_pod(namespace: &str, name: &str, image_name: &str) -> Result<(), BallistaError> {
    let mut labels = BTreeMap::new();
    labels.insert("ballista-name".to_string(), name.to_string());

    let mut metadata: ObjectMeta = Default::default();
    metadata.name = Some(name.to_string());
    metadata.labels = Some(labels);

    let mut pod_spec = create_pod_spec(name, image_name, true)?;

    let pod = api::Pod {
        metadata: Some(metadata),
        spec: Some(pod_spec),
        status: None,
    };

    let (request, response_body) =
        api::Pod::create_namespaced_pod(namespace, &pod, Default::default())
            .expect("couldn't create pod");
    let response = execute(request).expect("couldn't create pod");

    // Got a status code from executing the request.
    let status_code: http::StatusCode = response.status();

    let mut response_body = response_body(status_code);
    response_body.append_slice(&response.body());
    let response = response_body.parse();

    match response {
        // Successful response (HTTP 200 and parsed successfully)
        Ok(api::CreateNamespacedPodResponse::Ok(pod)) => {
            println!("created pod ok: {}", pod.metadata.unwrap().name.unwrap());
            Ok(())
        }

        // Some unexpected response
        // (not HTTP 200, but still parsed successfully)
        Ok(other) => return Err(format!("expected Ok but got {} {:?}", status_code, other).into()),

        // Need more response data.
        // Read more bytes from the response into the `ResponseBody`
        Err(k8s_openapi::ResponseError::NeedMoreData) => Err(BallistaError::General(
            "Need more response data".to_string(),
        )),

        // Some other error, like the response body being
        // malformed JSON or invalid UTF-8.
        Err(err) => return Err(format!("error: {} {:?}", status_code, err).into()),
    }
}

pub fn create_pod_spec(
    name: &str,
    image_name: &str,
    executor: bool,
) -> Result<api::PodSpec, BallistaError> {
    let mut container: api::Container = Default::default();
    container.name = name.to_string();
    container.image = Some(image_name.to_string());
    container.image_pull_policy = Some("Always".to_string()); //TODO make configurable

    if executor {
        //TODO should not hard-code
        let mut volume_mount: api::VolumeMount = Default::default();
        volume_mount.name = "nyctaxi".to_string();
        volume_mount.read_only = Some(true);
        volume_mount.mount_path = "/mnt/ssd/nyc_taxis/csv".to_string();

        container.volume_mounts = Some(vec![volume_mount]);
    }

    let mut container_port: api::ContainerPort = Default::default();
    container_port.container_port = 9090;

    container.ports = Some(vec![container_port]);

    let mut pod_spec: api::PodSpec = Default::default();

    if executor {
        //TODO should not have hard-coded volume! need templating for this
        let mut volume: api::Volume = Default::default();
        volume.name = "nyctaxi".to_string();
        volume.host_path = Some(api::HostPathVolumeSource {
            path: "/mnt/ssd/nyc_taxis/csv".to_string(),
            type_: Some("".to_string()),
        });

        pod_spec.volumes = Some(vec![volume]);
    }

    pod_spec.containers = vec![container];

    Ok(pod_spec)
}
>>>>>>> baf3ba7e

pub fn delete_pod(namespace: &str, pod_name: &str) -> Result<(), BallistaError> {
    let (request, response_body) =
        api::Pod::delete_namespaced_pod(pod_name, namespace, Default::default())
            .expect("couldn't delete pod");
    let response = execute(request).expect("couldn't delete pod");

    // Got a status code from executing the request.
    let status_code: http::StatusCode = response.status();

    let mut response_body = response_body(status_code);
    response_body.append_slice(&response.body());
    let response = response_body.parse();

    match response {
        // Successful response (HTTP 200 and parsed successfully)
        Ok(api::DeleteNamespacedPodResponse::OkStatus(_status)) => {
            //println!("deleted pod {} ok: status {:?}", pod_name, status);
            Ok(())
        }

        Ok(api::DeleteNamespacedPodResponse::OkValue(_value)) => {
            //println!("deleted pod {} ok: value {:?}", pod_name, value);
            Ok(())
        }

        Ok(api::DeleteNamespacedPodResponse::Accepted(_status)) => {
            //println!("deleted pod {} ok: accepted status {:?}", pod_name, status);
            Ok(())
        }

        // Some unexpected response
        // (not HTTP 200, but still parsed successfully)
        Ok(other) => return Err(format!("expected Ok but got {} {:?}", status_code, other).into()),

        // Need more response data.
        // Read more bytes from the response into the `ResponseBody`
        Err(k8s_openapi::ResponseError::NeedMoreData) => Err(BallistaError::General(
            "Need more response data".to_string(),
        )),

        // Some other error, like the response body being
        // malformed JSON or invalid UTF-8.
        Err(err) => return Err(format!("error: {} {:?}", status_code, err).into()),
    }
}

pub fn delete_service(namespace: &str, service_name: &str) -> Result<(), BallistaError> {
    let (request, response_body) =
        api::Service::delete_namespaced_service(service_name, namespace, Default::default())
            .expect("couldn't delete service");
    let response = execute(request).expect("couldn't delete service");

    // Got a status code from executing the request.
    let status_code: http::StatusCode = response.status();

    let mut response_body = response_body(status_code);
    response_body.append_slice(&response.body());
    let response = response_body.parse();

    match response {
        // Successful response (HTTP 200 and parsed successfully)
        Ok(api::DeleteNamespacedServiceResponse::OkStatus(_status)) => {
            //println!("deleted pod {} ok: status {:?}", pod_name, status);
            Ok(())
        }

        Ok(api::DeleteNamespacedServiceResponse::OkValue(_value)) => {
            //println!("deleted pod {} ok: value {:?}", pod_name, value);
            Ok(())
        }

        Ok(api::DeleteNamespacedServiceResponse::Accepted(_status)) => {
            //println!("deleted pod {} ok: accepted status {:?}", pod_name, status);
            Ok(())
        }

        // Some unexpected response
        // (not HTTP 200, but still parsed successfully)
        Ok(other) => return Err(format!("expected Ok but got {} {:?}", status_code, other).into()),

        // Need more response data.
        // Read more bytes from the response into the `ResponseBody`
        Err(k8s_openapi::ResponseError::NeedMoreData) => Err(BallistaError::General(
            "Need more response data".to_string(),
        )),

        // Some other error, like the response body being
        // malformed JSON or invalid UTF-8.
        Err(err) => return Err(format!("error: {} {:?}", status_code, err).into()),
    }
}

pub fn list_pods(namespace: &str) -> Result<Vec<String>, BallistaError> {
    let (request, response_body) =
        api::Pod::list_namespaced_pod(namespace, Default::default()).expect("couldn't list pods");
    let response = execute(request).expect("couldn't list pods");

    // Got a status code from executing the request.
    let status_code: http::StatusCode = response.status();

    // Construct the `ResponseBody<ListNamespacedPodResponse>` using the
    // constructor returned by the API function.
    let mut response_body = response_body(status_code);

    response_body.append_slice(&response.body());

    let response = response_body.parse();
    match response {
        // Successful response (HTTP 200 and parsed successfully)
        Ok(api::ListNamespacedPodResponse::Ok(pod_list)) => {
            let mut ret = vec![];
            for pod in pod_list.items {
                ret.push(pod.metadata.unwrap().name.unwrap());
            }
            Ok(ret)
        }

        // Some unexpected response
        // (not HTTP 200, but still parsed successfully)
        Ok(other) => return Err(format!("expected Ok but got {} {:?}", status_code, other).into()),

        // Need more response data.
        // Read more bytes from the response into the `ResponseBody`
        Err(k8s_openapi::ResponseError::NeedMoreData) => Err(BallistaError::General(
            "Need more response data".to_string(),
        )),

        // Some other error, like the response body being
        // malformed JSON or invalid UTF-8.
        Err(err) => return Err(format!("error: {} {:?}", status_code, err).into()),
    }
}<|MERGE_RESOLUTION|>--- conflicted
+++ resolved
@@ -5,13 +5,9 @@
 
 use crate::error::BallistaError;
 use k8s_openapi;
-//use k8s_openapi::api::batch::v1 as batch;
 use k8s_openapi::api::core::v1 as api;
-use k8s_openapi::apimachinery::pkg::apis::meta::v1::ObjectMeta;
-use k8s_openapi::apimachinery::pkg::util::intstr::IntOrString;
 use k8s_openapi::http;
 use reqwest;
-use std::collections::BTreeMap;
 use std::io::Write;
 
 #[derive(Gtmpl)]
@@ -133,379 +129,6 @@
     Ok(())
 
 }
-
-pub fn create_service(namespace: &str, name: &str) -> Result<(), BallistaError> {
-    let mut metadata: ObjectMeta = Default::default();
-    metadata.name = Some(name.to_string());
-
-    let mut spec: api::ServiceSpec = Default::default();
-    spec.type_ = Some("ClusterIP".to_string());
-
-    let mut labels = BTreeMap::new();
-    labels.insert("ballista-name".to_string(), name.to_string());
-
-    spec.selector = Some(labels);
-
-    let mut port: api::ServicePort = Default::default();
-    port.name = Some("grpc".to_string());
-    port.port = 9090;
-    port.target_port = Some(IntOrString::Int(9090));
-
-    spec.ports = Some(vec![port]);
-
-    let mut service: api::Service = Default::default();
-    service.metadata = Some(metadata);
-    service.spec = Some(spec);
-
-    let (request, response_body) =
-        api::Service::create_namespaced_service(namespace, &service, Default::default())
-            .expect("couldn't create service");
-    let response = execute(request).expect("couldn't create service");
-
-    // Got a status code from executing the request.
-    let status_code: http::StatusCode = response.status();
-
-    let mut response_body = response_body(status_code);
-    response_body.append_slice(&response.body());
-    let response = response_body.parse();
-
-    match response {
-        // Successful response (HTTP 200 and parsed successfully)
-        Ok(api::CreateNamespacedServiceResponse::Ok(service)) => {
-            println!(
-                "created service ok: {}",
-                service.metadata.unwrap().name.unwrap()
-            );
-            Ok(())
-        }
-
-        // Some unexpected response
-        // (not HTTP 200, but still parsed successfully)
-        Ok(other) => return Err(format!("expected Ok but got {} {:?}", status_code, other).into()),
-
-        // Need more response data.
-        // Read more bytes from the response into the `ResponseBody`
-        Err(k8s_openapi::ResponseError::NeedMoreData) => Err(BallistaError::General(
-            "Need more response data".to_string(),
-        )),
-
-        // Some other error, like the response body being
-        // malformed JSON or invalid UTF-8.
-        Err(err) => return Err(format!("error: {} {:?}", status_code, err).into()),
-    }
-}
-
-<<<<<<< HEAD
-//pub fn create_driver(namespace: &str, name: &str, image_name: &str) -> Result<(), BallistaError> {
-//    let mut pod_spec = create_pod_spec(name, image_name, false)?;
-//    pod_spec.restart_policy = Some("Never".to_string());
-//
-//    let mut metadata: ObjectMeta = Default::default();
-//    metadata.name = Some(name.to_string());
-//
-//    let mut container: api::Container = Default::default();
-//    container.name = name.to_string();
-//    container.image = Some(image_name.to_string());
-//    container.image_pull_policy = Some("Always".to_string()); //TODO make configurable
-//
-//    let mut pod_template: api::PodTemplateSpec = Default::default();
-//    pod_template.spec = Some(pod_spec);
-//
-//    let mut job_spec: batch::JobSpec = Default::default();
-//    job_spec.completions = Some(1);
-//    job_spec.template = pod_template;
-//
-//    let pod = batch::Job {
-//        metadata: Some(metadata),
-//        spec: Some(job_spec),
-//        status: None,
-//    };
-//
-//    let (request, response_body) =
-//        batch::Job::create_namespaced_job(namespace, &pod, Default::default())
-//            .expect("couldn't create job");
-//    let response = execute(request).expect("couldn't create job");
-//
-//    // Got a status code from executing the request.
-//    let status_code: http::StatusCode = response.status();
-//
-//    let mut response_body = response_body(status_code);
-//    response_body.append_slice(&response.body());
-//    let response = response_body.parse();
-//
-//    match response {
-//        // Successful response (HTTP 200 and parsed successfully)
-//        Ok(batch::CreateNamespacedJobResponse::Ok(job)) => {
-//            println!("created job ok: {}", job.metadata.unwrap().name.unwrap());
-//            Ok(())
-//        }
-//
-//        // Some unexpected response
-//        // (not HTTP 200, but still parsed successfully)
-//        Ok(other) => return Err(format!("expected Ok but got {} {:?}", status_code, other).into()),
-//
-//        // Need more response data.
-//        // Read more bytes from the response into the `ResponseBody`
-//        Err(k8s_openapi::ResponseError::NeedMoreData) => Err(BallistaError::General(
-//            "Need more response data".to_string(),
-//        )),
-//
-//        // Some other error, like the response body being
-//        // malformed JSON or invalid UTF-8.
-//        Err(err) => return Err(format!("error: {} {:?}", status_code, err).into()),
-//    }
-//}
-
-
-
-//pub fn create_pod(namespace: &str, name: &str, image_name: &str) -> Result<(), BallistaError> {
-//
-//    let mut labels = BTreeMap::new();
-//    labels.insert("ballista-name".to_string(), name.to_string());
-//
-//    let mut metadata: ObjectMeta = Default::default();
-//    metadata.name = Some(name.to_string());
-//    metadata.labels = Some(labels);
-//
-//    let pod_spec = create_pod_spec(name, image_name, true)?;
-//
-//    let pod = api::Pod {
-//        metadata: Some(metadata),
-//        spec: Some(pod_spec),
-//        status: None,
-//    };
-//
-//    let (request, response_body) =
-//        api::Pod::create_namespaced_pod(namespace, &pod, Default::default())
-//            .expect("couldn't create pod");
-//    let response = execute(request).expect("couldn't create pod");
-//
-//    // Got a status code from executing the request.
-//    let status_code: http::StatusCode = response.status();
-//
-//    let mut response_body = response_body(status_code);
-//    response_body.append_slice(&response.body());
-//    let response = response_body.parse();
-//
-//    match response {
-//        // Successful response (HTTP 200 and parsed successfully)
-//        Ok(api::CreateNamespacedPodResponse::Ok(pod)) => {
-//            println!("created pod ok: {}", pod.metadata.unwrap().name.unwrap());
-//            Ok(())
-//        }
-//
-//        // Some unexpected response
-//        // (not HTTP 200, but still parsed successfully)
-//        Ok(other) => return Err(format!("expected Ok but got {} {:?}", status_code, other).into()),
-//
-//        // Need more response data.
-//        // Read more bytes from the response into the `ResponseBody`
-//        Err(k8s_openapi::ResponseError::NeedMoreData) => Err(BallistaError::General(
-//            "Need more response data".to_string(),
-//        )),
-//
-//        // Some other error, like the response body being
-//        // malformed JSON or invalid UTF-8.
-//        Err(err) => return Err(format!("error: {} {:?}", status_code, err).into()),
-//    }
-//}
-
-//pub fn create_pod_spec(name: &str, image_name: &str, executor: bool) -> Result<api::PodSpec, BallistaError> {
-//    let mut container: api::Container = Default::default();
-//    container.name = name.to_string();
-//    container.image = Some(image_name.to_string());
-//    container.image_pull_policy = Some("Always".to_string()); //TODO make configurable
-//
-//    if executor {
-//
-//        //TODO should not hard-code
-//        let mut volume_mount: api::VolumeMount = Default::default();
-//        volume_mount.name = "nyctaxi".to_string();
-//        volume_mount.read_only = Some(true);
-//        volume_mount.mount_path = "/mnt/ssd/nyc_taxis/csv".to_string();
-//
-//        container.volume_mounts = Some(vec![volume_mount]);
-//    }
-//
-//    let mut container_port: api::ContainerPort = Default::default();
-//    container_port.container_port = 9090;
-//
-//    container.ports = Some(vec![container_port]);
-//
-//    let mut pod_spec: api::PodSpec = Default::default();
-//
-//    if executor {
-//        //TODO should not have hard-coded volume! need templating for this
-//        let mut volume: api::Volume = Default::default();
-//        volume.name = "nyctaxi".to_string();
-//        volume.host_path = Some(api::HostPathVolumeSource {
-//            path: "/mnt/ssd/nyc_taxis/csv".to_string(),
-//            type_: Some("".to_string())
-//        });
-//
-//        pod_spec.volumes = Some(vec![volume]);
-//    }
-//
-//    pod_spec.containers = vec![container];
-//
-//    Ok(pod_spec)
-//}
-=======
-pub fn create_driver(namespace: &str, name: &str, image_name: &str) -> Result<(), BallistaError> {
-    let mut pod_spec = create_pod_spec(name, image_name, false)?;
-    pod_spec.restart_policy = Some("Never".to_string());
-
-    let mut metadata: ObjectMeta = Default::default();
-    metadata.name = Some(name.to_string());
-
-    let mut container: api::Container = Default::default();
-    container.name = name.to_string();
-    container.image = Some(image_name.to_string());
-    container.image_pull_policy = Some("Always".to_string()); //TODO make configurable
-
-    let mut pod_template: api::PodTemplateSpec = Default::default();
-    pod_template.spec = Some(pod_spec);
-
-    let mut job_spec: batch::JobSpec = Default::default();
-    job_spec.completions = Some(1);
-    job_spec.template = pod_template;
-
-    let pod = batch::Job {
-        metadata: Some(metadata),
-        spec: Some(job_spec),
-        status: None,
-    };
-
-    let (request, response_body) =
-        batch::Job::create_namespaced_job(namespace, &pod, Default::default())
-            .expect("couldn't create job");
-    let response = execute(request).expect("couldn't create job");
-
-    // Got a status code from executing the request.
-    let status_code: http::StatusCode = response.status();
-
-    let mut response_body = response_body(status_code);
-    response_body.append_slice(&response.body());
-    let response = response_body.parse();
-
-    match response {
-        // Successful response (HTTP 200 and parsed successfully)
-        Ok(batch::CreateNamespacedJobResponse::Ok(job)) => {
-            println!("created job ok: {}", job.metadata.unwrap().name.unwrap());
-            Ok(())
-        }
-
-        // Some unexpected response
-        // (not HTTP 200, but still parsed successfully)
-        Ok(other) => return Err(format!("expected Ok but got {} {:?}", status_code, other).into()),
-
-        // Need more response data.
-        // Read more bytes from the response into the `ResponseBody`
-        Err(k8s_openapi::ResponseError::NeedMoreData) => Err(BallistaError::General(
-            "Need more response data".to_string(),
-        )),
-
-        // Some other error, like the response body being
-        // malformed JSON or invalid UTF-8.
-        Err(err) => return Err(format!("error: {} {:?}", status_code, err).into()),
-    }
-}
-
-pub fn create_pod(namespace: &str, name: &str, image_name: &str) -> Result<(), BallistaError> {
-    let mut labels = BTreeMap::new();
-    labels.insert("ballista-name".to_string(), name.to_string());
-
-    let mut metadata: ObjectMeta = Default::default();
-    metadata.name = Some(name.to_string());
-    metadata.labels = Some(labels);
-
-    let mut pod_spec = create_pod_spec(name, image_name, true)?;
-
-    let pod = api::Pod {
-        metadata: Some(metadata),
-        spec: Some(pod_spec),
-        status: None,
-    };
-
-    let (request, response_body) =
-        api::Pod::create_namespaced_pod(namespace, &pod, Default::default())
-            .expect("couldn't create pod");
-    let response = execute(request).expect("couldn't create pod");
-
-    // Got a status code from executing the request.
-    let status_code: http::StatusCode = response.status();
-
-    let mut response_body = response_body(status_code);
-    response_body.append_slice(&response.body());
-    let response = response_body.parse();
-
-    match response {
-        // Successful response (HTTP 200 and parsed successfully)
-        Ok(api::CreateNamespacedPodResponse::Ok(pod)) => {
-            println!("created pod ok: {}", pod.metadata.unwrap().name.unwrap());
-            Ok(())
-        }
-
-        // Some unexpected response
-        // (not HTTP 200, but still parsed successfully)
-        Ok(other) => return Err(format!("expected Ok but got {} {:?}", status_code, other).into()),
-
-        // Need more response data.
-        // Read more bytes from the response into the `ResponseBody`
-        Err(k8s_openapi::ResponseError::NeedMoreData) => Err(BallistaError::General(
-            "Need more response data".to_string(),
-        )),
-
-        // Some other error, like the response body being
-        // malformed JSON or invalid UTF-8.
-        Err(err) => return Err(format!("error: {} {:?}", status_code, err).into()),
-    }
-}
-
-pub fn create_pod_spec(
-    name: &str,
-    image_name: &str,
-    executor: bool,
-) -> Result<api::PodSpec, BallistaError> {
-    let mut container: api::Container = Default::default();
-    container.name = name.to_string();
-    container.image = Some(image_name.to_string());
-    container.image_pull_policy = Some("Always".to_string()); //TODO make configurable
-
-    if executor {
-        //TODO should not hard-code
-        let mut volume_mount: api::VolumeMount = Default::default();
-        volume_mount.name = "nyctaxi".to_string();
-        volume_mount.read_only = Some(true);
-        volume_mount.mount_path = "/mnt/ssd/nyc_taxis/csv".to_string();
-
-        container.volume_mounts = Some(vec![volume_mount]);
-    }
-
-    let mut container_port: api::ContainerPort = Default::default();
-    container_port.container_port = 9090;
-
-    container.ports = Some(vec![container_port]);
-
-    let mut pod_spec: api::PodSpec = Default::default();
-
-    if executor {
-        //TODO should not have hard-coded volume! need templating for this
-        let mut volume: api::Volume = Default::default();
-        volume.name = "nyctaxi".to_string();
-        volume.host_path = Some(api::HostPathVolumeSource {
-            path: "/mnt/ssd/nyc_taxis/csv".to_string(),
-            type_: Some("".to_string()),
-        });
-
-        pod_spec.volumes = Some(vec![volume]);
-    }
-
-    pod_spec.containers = vec![container];
-
-    Ok(pod_spec)
-}
->>>>>>> baf3ba7e
 
 pub fn delete_pod(namespace: &str, pod_name: &str) -> Result<(), BallistaError> {
     let (request, response_body) =
